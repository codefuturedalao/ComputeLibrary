/*
 * Copyright (c) 2018-2020, 2022-2024 Arm Limited.
 *
 * SPDX-License-Identifier: MIT
 *
 * Permission is hereby granted, free of charge, to any person obtaining a copy
 * of this software and associated documentation files (the "Software"), to
 * deal in the Software without restriction, including without limitation the
 * rights to use, copy, modify, merge, publish, distribute, sublicense, and/or
 * sell copies of the Software, and to permit persons to whom the Software is
 * furnished to do so, subject to the following conditions:
 *
 * The above copyright notice and this permission notice shall be included in all
 * copies or substantial portions of the Software.
 *
 * THE SOFTWARE IS PROVIDED "AS IS", WITHOUT WARRANTY OF ANY KIND, EXPRESS OR
 * IMPLIED, INCLUDING BUT NOT LIMITED TO THE WARRANTIES OF MERCHANTABILITY,
 * FITNESS FOR A PARTICULAR PURPOSE AND NONINFRINGEMENT. IN NO EVENT SHALL THE
 * AUTHORS OR COPYRIGHT HOLDERS BE LIABLE FOR ANY CLAIM, DAMAGES OR OTHER
 * LIABILITY, WHETHER IN AN ACTION OF CONTRACT, TORT OR OTHERWISE, ARISING FROM,
 * OUT OF OR IN CONNECTION WITH THE SOFTWARE OR THE USE OR OTHER DEALINGS IN THE
 * SOFTWARE.
 */

#include "arm_gemm.hpp"

#include "kernel_weight_format.hpp"

#include <cstdint>
#include <functional>
#include <iostream>
#include <cstring>

namespace arm_gemm {

/* Structure describing an implementation.  For each supported combination
 * of types, a static list of these structures is built up to describe the
 * implementations available.
 */
template<typename Tlop, typename Trop, typename Tret, class OutputStage = Nothing>
struct GemmImplementation {
    const GemmMethod                                                               method;
    const char *                                                                   name;
    const KernelWeightFormat                                                       kernel_weight_format = KernelWeightFormat::NON_FIXED;
    std::function<bool(const GemmArgs &, const OutputStage &)>                     is_supported = {};
    std::function<uint64_t(const GemmArgs &, const OutputStage &)>                 cycle_estimate = {};
    std::function<GemmCommon<Tlop, Trop, Tret> *(const GemmArgs &, const OutputStage &)>  instantiate = {};

    bool do_is_supported(const GemmArgs &args, const OutputStage &os) const {
        // Check supplied is_supported() function first.
        if (is_supported != nullptr && !is_supported(args, os)) {
            return false;
        }

        // Check weight format is appropriate.
        if (args._fixed_format == false) {
            // Can't return a fixed format kernel if we weren't asked for one.
            return (kernel_weight_format == KernelWeightFormat::NON_FIXED);
        } else {
            // Fixed format kernel requested: if this is a non-fixed format kernel we can't use it.
            if (kernel_weight_format == KernelWeightFormat::NON_FIXED) {
                return false;
            }

            // If there's no config, or the config says ANY then this one is OK.
            if (!args._cfg || args._cfg->weight_format == WeightFormat::ANY) {
                return true;
            }

            // If we get here it means there is a config and it specifies a format.  Check it matches this kernel.
            // NOTE: this will execute SVE instructions if it's an SVE kernel, so it's important that is_supported()
            // was called above first.
            return (args._cfg->weight_format == get_weight_format(kernel_weight_format, sizeof(Tlop)));
        }
    }

    uint64_t do_cycle_estimate(const GemmArgs &args, const OutputStage &os) const {
        if (cycle_estimate != nullptr) {
            return cycle_estimate(args, os);
        } else {
            return 0;
        }
    }

    GemmCommon<Tlop, Trop, Tret> *do_instantiate(const GemmArgs &args, const OutputStage &os) const {
        return instantiate(args, os);
    }

    static GemmImplementation with_estimate(GemmMethod m, const char *n,
                       std::function<bool(const GemmArgs &, const OutputStage &)> is_supported, std::function<uint64_t(const GemmArgs &, const OutputStage &)> cycle_estimate,
                       std::function<GemmCommon<Tlop, Trop, Tret> *(const GemmArgs &, const OutputStage &)> instantiate) {
        GemmImplementation impl(m,n);

        impl.is_supported=is_supported;
        impl.cycle_estimate=cycle_estimate;
        impl.instantiate=instantiate;

        return impl;
    }

    GemmImplementation(const GemmImplementation &) = default;
    GemmImplementation & operator= (const GemmImplementation &) = default;

    GemmImplementation(GemmMethod m, const char * n) : method(m), name(n) {}

    GemmImplementation(GemmMethod m, const char *n,
                       std::function<bool(const GemmArgs &, const OutputStage &)> is_supported, std::function<bool(const GemmArgs &, const OutputStage &)> is_recommended,
                       std::function<GemmCommon<Tlop, Trop, Tret> *(const GemmArgs &, const OutputStage &)> instantiate) :
                       method(m), name(n), is_supported(is_supported),
                       cycle_estimate( [is_recommended](const GemmArgs &args, const OutputStage &os) { return (is_recommended == nullptr) ? 0 : (is_recommended(args, os) ? 0 : UINT64_MAX); } ),
                       instantiate(instantiate) {   }

    GemmImplementation(GemmMethod m, const char *n, KernelWeightFormat kwf,
                       std::function<bool(const GemmArgs &, const OutputStage &)> is_supported, std::function<bool(const GemmArgs &, const OutputStage &)> is_recommended,
                       std::function<GemmCommon<Tlop, Trop, Tret> *(const GemmArgs &, const OutputStage &)> instantiate) :
                       method(m), name(n), kernel_weight_format(kwf), is_supported(is_supported),
                       cycle_estimate( [is_recommended](const GemmArgs &args, const OutputStage &os) { return (is_recommended == nullptr) ? 0 : (is_recommended(args, os) ? 0 : UINT64_MAX); } ),
                       instantiate(instantiate) {   }
};

/* Slightly different version of above for straightforward GEMMs with no
 * output stage, so the std::functions there don't have to deal with the
 * unnecessary second argument.  */
template<typename Tlop, typename Trop, typename Tret>
struct GemmImplementation<Tlop, Trop, Tret, Nothing> {
    const GemmMethod                                          method;
    const char *                                              name;
    const KernelWeightFormat                                  kernel_weight_format = KernelWeightFormat::NON_FIXED;
    std::function<bool(const GemmArgs &)>                     is_supported = {};
    std::function<uint64_t(const GemmArgs &)>                 cycle_estimate = {};
    std::function<GemmCommon<Tlop, Trop, Tret> *(const GemmArgs &)>  instantiate = {};

    bool do_is_supported(const GemmArgs &args, const Nothing &) const {
        // Check supplied is_supported() function first.
        if (is_supported != nullptr && !is_supported(args)) {
            return false;
        }

        // Check weight format is appropriate.
        if (args._fixed_format == false) {
            // Can't return a fixed format kernel if we weren't asked for one.
            return (kernel_weight_format == KernelWeightFormat::NON_FIXED);
        } else {
            // Fixed format kernel requested: if this is a non-fixed format kernel we can't use it.
            if (kernel_weight_format == KernelWeightFormat::NON_FIXED) {
                return false;
            }

            // If there's no config, or the config says ANY then this one is OK.
            if (!args._cfg || args._cfg->weight_format == WeightFormat::ANY) {
                return true;
            }

            // If we get here it means there is a config and it specifies a format.  Check it matches this kernel.
            // NOTE: this will execute SVE instructions if it's an SVE kernel, so it's important that is_supported()
            // was called above first.
            return (args._cfg->weight_format == get_weight_format(kernel_weight_format, sizeof(Tlop)));
        }
    }

    uint64_t do_cycle_estimate(const GemmArgs &args, const Nothing &) const {
        if (cycle_estimate != nullptr) {
            return cycle_estimate(args);
        } else {
            return 0;
        }
    }

    GemmCommon<Tlop, Trop, Tret> *do_instantiate(const GemmArgs &args, const Nothing &) const {
        return instantiate(args);
    }

    static GemmImplementation with_estimate(GemmMethod m, const char *n,
                       std::function<bool(const GemmArgs &)> is_supported, std::function<uint64_t(const GemmArgs &)> cycle_estimate,
                       std::function<GemmCommon<Tlop, Trop, Tret> *(const GemmArgs &)> instantiate) {
        GemmImplementation impl(m,n);

        impl.is_supported=is_supported;
        impl.cycle_estimate=cycle_estimate;
        impl.instantiate=instantiate;

        return impl;
    }

    static GemmImplementation with_estimate(GemmMethod m, const char *n, KernelWeightFormat f,
                       std::function<bool(const GemmArgs &)> is_supported, std::function<uint64_t(const GemmArgs &)> cycle_estimate,
                       std::function<GemmCommon<Tlop, Trop, Tret> *(const GemmArgs &)> instantiate) {
        GemmImplementation impl(m,n,f);

        impl.is_supported=is_supported;
        impl.cycle_estimate=cycle_estimate;
        impl.instantiate=instantiate;

        return impl;
    }

    GemmImplementation(const GemmImplementation &) = default;
    GemmImplementation & operator= (const GemmImplementation &) = default;

    GemmImplementation(GemmMethod m, const char *n, KernelWeightFormat f=KernelWeightFormat::NON_FIXED) : method(m), name(n), kernel_weight_format(f) {}

    GemmImplementation(GemmMethod m, const char *n,
                       std::function<bool(const GemmArgs &)> is_supported, std::function<bool(const GemmArgs &)> is_recommended,
                       std::function<GemmCommon<Tlop, Trop, Tret> *(const GemmArgs &)> instantiate) :
                       method(m), name(n), is_supported(is_supported),
                       cycle_estimate( [is_recommended](const GemmArgs &args) -> uint64_t { return (is_recommended == nullptr) ? 0 : (is_recommended(args) ? 0 : UINT64_MAX); } ),
                       instantiate(instantiate) {   }

    GemmImplementation(GemmMethod m, const char *n, KernelWeightFormat kwf,
                       std::function<bool(const GemmArgs &)> is_supported, std::function<bool(const GemmArgs &)> is_recommended,
                       std::function<GemmCommon<Tlop, Trop, Tret> *(const GemmArgs &)> instantiate) :
                       method(m), name(n), kernel_weight_format(kwf), is_supported(is_supported),
                       cycle_estimate( [is_recommended](const GemmArgs &args) -> uint64_t { return (is_recommended == nullptr) ? 0 : (is_recommended(args) ? 0 : UINT64_MAX); } ),
                       instantiate(instantiate) {   }
};

/* Provides the list of implementation descriptors which is processed by the
 * other functions.
 *
 * A specialised version is provided for each supported combination of types.
 * The end of the list is indicated by a sentinel descriptor with
 * method==GemmMethod::DEFAULT.  */
template<typename Tlop, typename Trop, typename Tret, class OutputStage = Nothing>
const GemmImplementation<Tlop, Trop, Tret, OutputStage> *gemm_implementation_list();

/*
 * Select a GEMM implementation for the given arguments.
 *
 * The logic here returns the method on the list which supports the
 * requested problem parameters, matches the provided filters (method and/or
 * name string match) and offers the lowest cycle estimate.  A cycle
 * estimate of '0' is treated as a special value, causing the corresponding
 * method to be selected immediately.
 *
 * If no method supports the requested parameters and passes the filters,
 * this function returns false and doesn't touch the provided pointer
 * reference.
 */
template<typename Tlop, typename Trop, typename Tret, class OutputStage>
bool find_implementation(const GemmArgs &args, const OutputStage &os, const GemmImplementation<Tlop, Trop, Tret, OutputStage> * &impl) {
    auto gemms = gemm_implementation_list<Tlop, Trop, Tret, OutputStage>();
    const GemmConfig *cfg = args._cfg;

    const GemmImplementation<Tlop, Trop, Tret, OutputStage> *saved_impl = nullptr;
    uint64_t best_estimate = 0;

<<<<<<< HEAD
    //std::cout << "Best : -------------" << typeid(Top).name() << "," << typeid(Tret).name() << args._Msize << ", " << args._Nsize << ", " << args._Ksize << ", " << args._nmulti << ", " << args._nbatches << std::endl;
    for (const GemmImplementation<Top, Tret, OutputStage> *i = gemms; i->method != GemmMethod::DEFAULT; i++) {
=======
    for (const GemmImplementation<Tlop, Trop, Tret, OutputStage> *i = gemms; i->method != GemmMethod::DEFAULT; i++) {
>>>>>>> f44f09df
        /* Skip if this implementation doesn't support these args. */
        if (!i->do_is_supported(args, os)) {
            //std::cout << "Best : " << i->name << " Unsupported" << std::endl;
            continue;
        }

        /* Skip if a specific method is requested and this is a different one. */
        if (cfg && cfg->method != GemmMethod::DEFAULT && i->method != cfg->method) {
            //std::cout << "Best : " << i->name << " method unmatch" << std::endl;
            continue;
        }

        /* Skip if a filter is to be applied and it doesn't match. */
        if (cfg && cfg->filter != "" && !strstr(i->name, cfg->filter.c_str())) {
            //std::cout << "Best : " << i->name << " filter unmatch" << std::endl;
            continue;
        }

        /* Test the cycle estimate */
        uint64_t estimate = i->do_cycle_estimate(args, os);
        //std::cout << "Best : " << i->name << " , " << estimate << std::endl;

        /* Short circuit - if the estimate is zero, return this one immediately. */
        if (estimate==0) {
            impl=i;
            return true;
        }

        /*
        if (strcmp(i->name, "a64_hybrid_fp32_mla_6x16") == 0) {
            impl=i;
            return true;
        }
        */

        /* Otherwise, remember this is our best so far if we don't yet have
         * a valid candidate, or we beat the estimate.  */
        if ((saved_impl == nullptr) || (estimate < best_estimate)) {
            saved_impl = i;
            best_estimate = estimate;
        }
    }

    /* Return whichever method gave the best estimate. */
    if (saved_impl != nullptr) {
        impl = saved_impl;
        return true;
    }

    return false;
}

template<typename Tlop, typename Trop, typename Tret, class OutputStage>
std::vector<KernelDescription> get_compatible_kernels(const GemmArgs &args, const OutputStage &os) {
    std::vector<KernelDescription> res;

    /* Find out what the default implementation in so we can set the flag accordingly later. */
    const GemmImplementation<Tlop, Trop, Tret, OutputStage> *default_impl;
    find_implementation(args, os, default_impl);

    auto gemms = gemm_implementation_list<Tlop, Trop, Tret, OutputStage>();

    for (const GemmImplementation<Tlop, Trop, Tret, OutputStage> *i = gemms; i->method != GemmMethod::DEFAULT; i++) {
        /* Check that this implementation supports the presented problem. */

        if (!i->do_is_supported(args, os)) {
            continue;
        }

        res.push_back(KernelDescription(i->method, i->name, i==default_impl, i->do_cycle_estimate(args, os)));
    }

    return res;
}

template<typename Tlop, typename Trop, typename Tret, class OutputStage>
bool has_opt_gemm(WeightFormat &wf, const GemmArgs &args, const OutputStage &os) {
    const GemmImplementation<Tlop, Trop, Tret, OutputStage> *impl;
    const bool success =  find_implementation<Tlop, Trop, Tret, OutputStage>(args, os, impl);
    if (success)
      wf = UniqueGemmCommon<Tlop, Trop, Tret>(impl->do_instantiate(args, os))->get_config().weight_format;
    return success;
}

template<typename Tlop, typename Trop, typename Tret, class OutputStage>
UniqueGemmCommon<Tlop, Trop, Tret> gemm(const GemmArgs &args, const OutputStage &os) {
    const GemmImplementation<Tlop, Trop, Tret, OutputStage> *impl;

<<<<<<< HEAD
    if (find_implementation<Top, Tret, OutputStage>(args, os, impl)) {
        //std::cout << "Best: " << impl->name << std::endl;
        return UniqueGemmCommon<Top, Tret>(impl->do_instantiate(args, os));
=======
    if (find_implementation<Tlop, Trop, Tret, OutputStage>(args, os, impl)) {
        return UniqueGemmCommon<Tlop, Trop, Tret>(impl->do_instantiate(args, os));
>>>>>>> f44f09df
    }

    return UniqueGemmCommon<Tlop, Trop, Tret>(nullptr);
}

template<typename Tlop, typename Trop, typename Tret, class OutputStage>
KernelDescription get_gemm_method(const GemmArgs &args, const OutputStage &os) {
    const GemmImplementation<Tlop, Trop, Tret, OutputStage> *impl;

<<<<<<< HEAD
    //std::cout << "Best : get_gemm_method" << std::endl;
    if (find_implementation<Top, Tret>(args, os, impl)) {
=======
    if (find_implementation<Tlop, Trop, Tret>(args, os, impl)) {
>>>>>>> f44f09df
        return KernelDescription(impl->method, impl->name);
    }

    /* This shouldn't happen - there should always be at least one valid implementation. */
    return KernelDescription();
}


} // namespace arm_gemm<|MERGE_RESOLUTION|>--- conflicted
+++ resolved
@@ -244,12 +244,8 @@
     const GemmImplementation<Tlop, Trop, Tret, OutputStage> *saved_impl = nullptr;
     uint64_t best_estimate = 0;
 
-<<<<<<< HEAD
     //std::cout << "Best : -------------" << typeid(Top).name() << "," << typeid(Tret).name() << args._Msize << ", " << args._Nsize << ", " << args._Ksize << ", " << args._nmulti << ", " << args._nbatches << std::endl;
-    for (const GemmImplementation<Top, Tret, OutputStage> *i = gemms; i->method != GemmMethod::DEFAULT; i++) {
-=======
     for (const GemmImplementation<Tlop, Trop, Tret, OutputStage> *i = gemms; i->method != GemmMethod::DEFAULT; i++) {
->>>>>>> f44f09df
         /* Skip if this implementation doesn't support these args. */
         if (!i->do_is_supported(args, os)) {
             //std::cout << "Best : " << i->name << " Unsupported" << std::endl;
@@ -338,14 +334,11 @@
 UniqueGemmCommon<Tlop, Trop, Tret> gemm(const GemmArgs &args, const OutputStage &os) {
     const GemmImplementation<Tlop, Trop, Tret, OutputStage> *impl;
 
-<<<<<<< HEAD
     if (find_implementation<Top, Tret, OutputStage>(args, os, impl)) {
+        return UniqueGemmCommon<Top, Tret>(impl->do_instantiate(args, os));
+    if (find_implementation<Tlop, Trop, Tret, OutputStage>(args, os, impl)) {
         //std::cout << "Best: " << impl->name << std::endl;
-        return UniqueGemmCommon<Top, Tret>(impl->do_instantiate(args, os));
-=======
-    if (find_implementation<Tlop, Trop, Tret, OutputStage>(args, os, impl)) {
         return UniqueGemmCommon<Tlop, Trop, Tret>(impl->do_instantiate(args, os));
->>>>>>> f44f09df
     }
 
     return UniqueGemmCommon<Tlop, Trop, Tret>(nullptr);
@@ -355,12 +348,8 @@
 KernelDescription get_gemm_method(const GemmArgs &args, const OutputStage &os) {
     const GemmImplementation<Tlop, Trop, Tret, OutputStage> *impl;
 
-<<<<<<< HEAD
     //std::cout << "Best : get_gemm_method" << std::endl;
-    if (find_implementation<Top, Tret>(args, os, impl)) {
-=======
     if (find_implementation<Tlop, Trop, Tret>(args, os, impl)) {
->>>>>>> f44f09df
         return KernelDescription(impl->method, impl->name);
     }
 
