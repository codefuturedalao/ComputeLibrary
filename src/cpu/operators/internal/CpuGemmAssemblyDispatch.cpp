--- conflicted
+++ resolved
@@ -55,7 +55,6 @@
  * @param[in] src_multi_stride Stride in z ("multi")
  * @param[in] num_threads      Number of threads to run this method. Must be >= 1
  */
-<<<<<<< HEAD
 /*
 bool set_policy_frequency(int policy_idx, int freq) {
     std::string str = "/sys/devices/system/cpu/cpufreq/policy" + std::to_string(policy_idx) + "/scaling_max_freq";
@@ -79,14 +78,6 @@
     }
 }
 */
-template <typename TypeInput, typename TypeOutput>
-void run_parallel_pretranspose_B_array(arm_gemm::GemmCommon<TypeInput, TypeOutput> *gemm_asm,
-                                       ITensor                                     *dst,
-                                       const TypeInput                             *src,
-                                       int                                          src_ld,
-                                       int                                          src_multi_stride,
-                                       unsigned int                                 num_threads)
-=======
 template <typename TypeInput, typename TypeWeight, typename TypeOutput>
 void run_parallel_pretranspose_B_array(arm_gemm::GemmCommon<TypeInput, TypeWeight, TypeOutput> *gemm_asm,
                                        ITensor                                                 *dst,
@@ -95,7 +86,6 @@
                                        int                                                      src_multi_stride,
                                        unsigned int                                             num_threads,
                                        bool                                                     transpose)
->>>>>>> f44f09df
 {
     ARM_COMPUTE_ERROR_ON(gemm_asm == nullptr);
     ARM_COMPUTE_ERROR_ON(num_threads == 0);
@@ -109,7 +99,6 @@
         if(num_threads == 4 && wsize >= (unsigned int)IScheduler::num_it && IScheduler::sw_flag == true) {
             workloads[t] = [=](const ThreadInfo &info)
             {
-<<<<<<< HEAD
                 int capacity_arg = IScheduler::capacity_arg_tagged;
                 int big_thread_num = 2;
                 int little_thread_num = 2;
@@ -154,7 +143,8 @@
                 if (start < end)
                 {
                     //std::cout << "array " << info.thread_id << " end - start" << (end - start) << std::endl;
-                    gemm_asm->pretranspose_B_array_part(dst->buffer(), src, src_ld, src_multi_stride, start, end);
+                    gemm_asm->pretranspose_B_array_part(dst->buffer(), src, src_ld, src_multi_stride, transpose, start,
+                                                    end);
                 }
             };
         } else {
@@ -181,16 +171,11 @@
 
                 if (start < end)
                 {
-                    gemm_asm->pretranspose_B_array_part(dst->buffer(), src, src_ld, src_multi_stride, start, end);
+                    gemm_asm->pretranspose_B_array_part(dst->buffer(), src, src_ld, src_multi_stride, transpose, start,
+                                                    end);
                 }
             };
         }
-=======
-                gemm_asm->pretranspose_B_array_part(dst->buffer(), src, src_ld, src_multi_stride, transpose, start,
-                                                    end);
-            }
-        };
->>>>>>> f44f09df
     }
     NEScheduler::get().run_tagged_workloads(workloads, "CpuGemmAssemblyDispatch/pretranspose_B_array");
 }
@@ -732,18 +717,11 @@
             CpuAuxTensorHandler pretranspose(offset_int_vec(Pretranspose), _pretranspose_info, tensors, false);
 
             ARM_COMPUTE_ERROR_ON(pretranspose.get()->buffer() == nullptr);
-<<<<<<< HEAD
+            const bool kernel_supports_transpose = _gemm_kernel_asm->B_pretranspose_supports_transpose();
             std::cout << "start to run parallel pretranspose" << std::endl;
-            run_parallel_pretranspose_B_array<TypeInput, TypeOutput>(_gemm_kernel_asm.get(), pretranspose.get(),
-                                                                     in1_ptr, ldb, multi_stride_b,
-                                                                     NEScheduler::get().num_threads());
-=======
-
-            const bool kernel_supports_transpose = _gemm_kernel_asm->B_pretranspose_supports_transpose();
             run_parallel_pretranspose_B_array<TypeInput, TypeWeight, TypeOutput>(
                 _gemm_kernel_asm.get(), pretranspose.get(), in1_ptr, ldb, multi_stride_b,
                 NEScheduler::get().num_threads(), _B_pre_pretranspose_required && kernel_supports_transpose);
->>>>>>> f44f09df
 
             b->mark_as_unused();
             // Note that we don't need to mark b_to_use as unused, as if it's been assigned to pre_pretransposed_b,
@@ -864,17 +842,11 @@
             }
             else
             {
-<<<<<<< HEAD
                 std::cout << "run_parallel_pretranspose_B_array" << std::endl;
-                run_parallel_pretranspose_B_array<TypeInput, TypeOutput>(_gemm_kernel_asm.get(), pretranspose.get(),
-                                                                         b_ptr, ldb, multi_stride_b,
-                                                                         NEScheduler::get().num_threads());
-=======
                 const bool kernel_supports_transpose = _gemm_kernel_asm->B_pretranspose_supports_transpose();
                 run_parallel_pretranspose_B_array<TypeInput, TypeWeight, TypeOutput>(
                     _gemm_kernel_asm.get(), pretranspose.get(), b_ptr, ldb, multi_stride_b,
                     NEScheduler::get().num_threads(), _B_pre_pretranspose_required && kernel_supports_transpose);
->>>>>>> f44f09df
             }
         }
     }
@@ -1056,14 +1028,7 @@
     cfg.weight_format                           = assembly_utils::map_to_arm_gemm_weight_format(info.weight_format);
     arm_gemm::WeightFormat arm_gemm_expected_wf = assembly_utils::map_to_arm_gemm_weight_format(expected_weight_format);
     arm_gemm::GemmArgs     args(&ci, p.M, p.N, p.K, p.sections, p.batches, p.multis, p.indirect, act, num_threads,
-<<<<<<< HEAD
-                                info.fixed_format, info.fast_mode, &cfg);
-    //std::cout << "Best : has_opt_impl " << std::endl;
-    // TODO: Incorporate info.transpose_b COMPMID-6595
-=======
                                 info.fixed_format, info.fast_mode, info.accumulate, &cfg);
-    // TODO(COMPMID-6595): Incorporate info.transpose_b
->>>>>>> f44f09df
     switch (a->data_type())
     {
         case DataType::F32:
